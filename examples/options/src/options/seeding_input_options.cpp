--- conflicted
+++ resolved
@@ -11,22 +11,4 @@
 traccc::seeding_input_config::seeding_input_config(
     po::options_description& /*desc*/) {}
 
-<<<<<<< HEAD
-void traccc::seeding_input_config::read(const po::variables_map& /*vm*/) {}
-=======
-    desc.add_options()("detector_file", po::value<std::string>()->required(),
-                       "specify detector file");
-    desc.add_options()("material_file", "specify material file");
-    desc.add_options()("run_detray_geometry",
-                       po::value<bool>()->default_value(false),
-                       "generate performance result");
-}
-
-void traccc::seeding_input_config::read(const po::variables_map& vm) {
-    detector_file = vm["detector_file"].as<std::string>();
-    if (vm.count("material_file")) {
-        material_file = vm["material_file"].as<std::string>();
-    }
-    run_detray_geometry = vm["run_detray_geometry"].as<bool>();
-}
->>>>>>> 9c96ac24
+void traccc::seeding_input_config::read(const po::variables_map& /*vm*/) {}