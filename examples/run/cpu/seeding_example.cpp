--- conflicted
+++ resolved
@@ -109,8 +109,6 @@
           ------------*/
 
         if (i_cfg.check_performance) {
-<<<<<<< HEAD
-
             if (i_cfg.run_detray_geometry == false) {
 
                 traccc::event_map evt_map(event, i_cfg.detector_file,
@@ -131,14 +129,6 @@
                     vecmem::get_data(spacepoints_per_event), readOut.modules,
                     evt_map);
             }
-=======
-            traccc::event_map evt_map(event, i_cfg.detector_file,
-                                      common_opts.input_directory,
-                                      common_opts.input_directory, host_mr);
-            sd_performance_writer.write(vecmem::get_data(seeds),
-                                        vecmem::get_data(spacepoints_per_event),
-                                        evt_map);
->>>>>>> 3d8ddbc9
         }
     }
 
